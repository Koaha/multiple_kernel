<<<<<<< HEAD
import numpy as np
import cvxpy as cp
import pickle
from math import sqrt
from random import uniform, shuffle,seed, choice, randint
import sys,os
import pandas as pd
sys.path.append("../../")
sys.path.append("../")
from kernels.kernels import RBF,Linear,Polynomial

class CoreSVM():

    def __init__(self,X,Y,kernel=None,C = 100,iter = None):
        #TODO check self.delta
        self.row,self.col = np.shape(X)
        self.X = X
        self.Y = Y
        self.C = C
        self.Y[self.Y == 0] = -1 # some stupid convention 0 -> -1
        self.w = np.zeros((self.col,1))
        self.alpha = np.zeros((self.row,1))
        self.delta = 0.5
        if iter != None:
            self.iter = iter
        else:
            self.iter = -1

        if kernel ==None:
            self.kernel = RBF()
        else:
            self.kernel = kernel
        return

    def compute_kernel_prime(self,xi,yi,xj,yj):
        return yi * yj * self.kernel(xi, xj) + yi * yj + self.delta / self.C

    # Step 4.1 Initialization
    def initialize_set(self):
        """
        :compute:
            S0: the set of center points
            c0: the center of the ball w.r.t the projection space
            - init the Langrange coefficent instead
            R0: the ball radius
        """
        S0 = np.array([])
        pos_samples = X[Y == 1]
        neg_samples = X[Y == -1]
        y_pos_samples = X[Y == 1]
        y_neg_samples = X[Y == -1]

        #get arbitrary point from pos set and neg set
        pos_index = np.random.randint(len(pos_samples))
        neg_index = np.random.randint(len(neg_samples))
        za = pos_samples[pos_index]
        ya = y_pos_samples[pos_index]
        yb = y_neg_samples[neg_index]
        zb = neg_samples[neg_index]
        S0 = np.append(S0,za)
        S0 = np.append(S0, za)

        # the coefficient correspond to the center point
        # c = 0.5(omega(x_pos) + omega(x_neg))
        self.alpha[pos_index] = 0.5
        self.alpha[neg_index] = 0.5

        # omega_prime_za = ya ** 2 * self.kernel(za, za) + ya ** 2 + 1 / self.C
        omega_prime_za = self.compute_kernel_prime(za,ya,za,ya)
        omega_prime_zb = self.compute_kernel_prime(zb,yb,zb,yb)
        omega_prime_za_zb = self.compute_kernel_prime(za,ya,zb,yb)
        omega_prime_zb = yb ** 2 * self.kernel(zb, zb) + yb ** 2 + 1 / self.C
        omega_prime_za_zb = yb * yb * self.kernel(za, zb) + yb * yb + self.delta/self.C
        R0 = 0.5*np.sqrt(omega_prime_za+omega_prime_zb-2*omega_prime_za_zb)
        return S0,R0

    # Step 4.2 Distance computations
    def compute_distance(self,X,Y,xl,yl):
        """

        :param X: X of Z in the enclosing set at the t iteration
        :param Y: Y of Z in the enclosing set at the t iteration
        :param xl: the current checking vector
        :param yl:
        :return:
        """
        S_set_distance = self.alpha.T * self.alpha *self.compute_kernel_prime(self.X,self.Y,self.X,self.Y)
        S_set_distance_with_l = self.alpha * \
                                self.compute_kernel_prime(X,Y,np.tile(xl,(len(xl),1)),np.tile(yl,(len(yl),1)))
        K_l_l = self.compute_kernel_prime(xl,yl,xl,yl)
        return np.sum(S_set_distance) - 2*np.sum(S_set_distance_with_l) + K_l_l

    #Step 4.3 Adding the furthest point
    def adding_furthest_point(self):
        return

if  __name__ == "__main__":
    DATA_PATH = os.path.join(os.getcwd(),"../../data")
    X = np.array(pd.read_csv(os.path.join(DATA_PATH,"toyX.csv")))
    Y = np.array(pd.read_csv(os.path.join(DATA_PATH, "toyY.csv")))
    Y[Y==0] = -1

    kernel = RBF(gamma=50)
    cvm = CoreSVM(X,Y,iter=2000,kernel=kernel)


=======
import numpy as np
import cvxpy as cp
import pickle
from math import sqrt
from random import uniform, shuffle,seed, choice, randint
import sys,os
import pandas as pd
sys.path.append("../../")
sys.path.append("../")
# sys.path.append(".")
from kernels.kernels import RBF,Linear,Polynomial

class CoreSVM():

    def __init__(self,X,Y,kernel=None,C = 100,iter = None):
        #TODO check self.delta
        self.row,self.col = np.shape(X)
        self.X = X
        self.Y = Y
        self.C = C
        self.Y[self.Y == 0] = -1 # some stupid convention 0 -> -1
        self.w = np.zeros((self.col,1))
        self.alpha = np.zeros((self.row,1))
        self.delta = 0.5
        if iter != None:
            self.iter = iter
        else:
            self.iter = -1

        if kernel ==None:
            self.kernel = RBF()
        else:
            self.kernel = kernel
        return

    def compute_kernel_prime(self,xi,yi,xj,yj):
        return yi * yj * self.kernel(xi, xj) + yi * yj + self.delta / self.C

    # Step 4.1 Initialization
    def initialize_set(self):
        """
        :compute:
            S0: the set of center points
            c0: the center of the ball w.r.t the projection space
            - init the Langrange coefficent instead
            R0: the ball radius
        """
        S0 = np.array([])
        pos_samples = X[Y == 1]
        neg_samples = X[Y == -1]
        y_pos_samples = X[Y == 1]
        y_neg_samples = X[Y == -1]

        #get arbitrary point from pos set and neg set
        pos_index = np.random.randint(len(pos_samples))
        neg_index = np.random.randint(len(neg_samples))
        za = pos_samples[pos_index]
        ya = y_pos_samples[pos_index]
        yb = y_neg_samples[neg_index]
        zb = neg_samples[neg_index]
        S0 = np.append(S0,za)
        S0 = np.append(S0, za)

        # the coefficient correspond to the center point
        # c = 0.5(omega(x_pos) + omega(x_neg))
        self.alpha[pos_index] = 0.5
        self.alpha[neg_index] = 0.5

        # omega_prime_za = ya ** 2 * self.kernel(za, za) + ya ** 2 + 1 / self.C
        omega_prime_za = self.compute_kernel_prime(za,ya,za,ya)
        omega_prime_zb = self.compute_kernel_prime(zb,yb,zb,yb)
        omega_prime_za_zb = self.compute_kernel_prime(za,ya,zb,yb)
        omega_prime_zb = yb ** 2 * self.kernel(zb, zb) + yb ** 2 + 1 / self.C
        omega_prime_za_zb = yb * yb * self.kernel(za, zb) + yb * yb + self.delta/self.C
        R0 = 0.5*np.sqrt(omega_prime_za+omega_prime_zb-2*omega_prime_za_zb)
        return S0,R0

    # Step 4.2 Distance computations
    def compute_distance(self,X,Y,xl,yl):
        """

        :param X: X of Z in the enclosing set at the t iteration
        :param Y: Y of Z in the enclosing set at the t iteration
        :param xl: the current checking vector
        :param yl:
        :return:
        """
        S_set_distance = self.alpha.T * self.alpha *self.compute_kernel_prime(self.X,self.Y,self.X,self.Y)
        S_set_distance_with_l = self.alpha * \
                                self.compute_kernel_prime(X,Y,np.tile(xl,(len(xl),1)),np.tile(yl,(len(yl),1)))
        K_l_l = self.compute_kernel_prime(xl,yl,xl,yl)
        return np.sum(S_set_distance) - 2*np.sum(S_set_distance_with_l) + K_l_l

    #Step 4.3 Adding the furthest point
    def adding_furthest_point(self):
        return

if  __name__ == "__main__":
    DATA_PATH = os.path.join(os.getcwd(),"../../data")
    X = np.array(pd.read_csv(os.path.join(DATA_PATH,"toyX.csv")))
    Y = np.array(pd.read_csv(os.path.join(DATA_PATH, "toyY.csv")))
    Y[Y==0] = -1

    kernel = RBF(gamma=50)
    cvm = CoreSVM(X,Y,iter=2000,kernel=kernel)

>>>>>>> 5f8a1d90
<|MERGE_RESOLUTION|>--- conflicted
+++ resolved
@@ -1,4 +1,3 @@
-<<<<<<< HEAD
 import numpy as np
 import cvxpy as cp
 import pickle
@@ -6,115 +5,8 @@
 from random import uniform, shuffle,seed, choice, randint
 import sys,os
 import pandas as pd
-sys.path.append("../../")
-sys.path.append("../")
-from kernels.kernels import RBF,Linear,Polynomial
-
-class CoreSVM():
-
-    def __init__(self,X,Y,kernel=None,C = 100,iter = None):
-        #TODO check self.delta
-        self.row,self.col = np.shape(X)
-        self.X = X
-        self.Y = Y
-        self.C = C
-        self.Y[self.Y == 0] = -1 # some stupid convention 0 -> -1
-        self.w = np.zeros((self.col,1))
-        self.alpha = np.zeros((self.row,1))
-        self.delta = 0.5
-        if iter != None:
-            self.iter = iter
-        else:
-            self.iter = -1
-
-        if kernel ==None:
-            self.kernel = RBF()
-        else:
-            self.kernel = kernel
-        return
-
-    def compute_kernel_prime(self,xi,yi,xj,yj):
-        return yi * yj * self.kernel(xi, xj) + yi * yj + self.delta / self.C
-
-    # Step 4.1 Initialization
-    def initialize_set(self):
-        """
-        :compute:
-            S0: the set of center points
-            c0: the center of the ball w.r.t the projection space
-            - init the Langrange coefficent instead
-            R0: the ball radius
-        """
-        S0 = np.array([])
-        pos_samples = X[Y == 1]
-        neg_samples = X[Y == -1]
-        y_pos_samples = X[Y == 1]
-        y_neg_samples = X[Y == -1]
-
-        #get arbitrary point from pos set and neg set
-        pos_index = np.random.randint(len(pos_samples))
-        neg_index = np.random.randint(len(neg_samples))
-        za = pos_samples[pos_index]
-        ya = y_pos_samples[pos_index]
-        yb = y_neg_samples[neg_index]
-        zb = neg_samples[neg_index]
-        S0 = np.append(S0,za)
-        S0 = np.append(S0, za)
-
-        # the coefficient correspond to the center point
-        # c = 0.5(omega(x_pos) + omega(x_neg))
-        self.alpha[pos_index] = 0.5
-        self.alpha[neg_index] = 0.5
-
-        # omega_prime_za = ya ** 2 * self.kernel(za, za) + ya ** 2 + 1 / self.C
-        omega_prime_za = self.compute_kernel_prime(za,ya,za,ya)
-        omega_prime_zb = self.compute_kernel_prime(zb,yb,zb,yb)
-        omega_prime_za_zb = self.compute_kernel_prime(za,ya,zb,yb)
-        omega_prime_zb = yb ** 2 * self.kernel(zb, zb) + yb ** 2 + 1 / self.C
-        omega_prime_za_zb = yb * yb * self.kernel(za, zb) + yb * yb + self.delta/self.C
-        R0 = 0.5*np.sqrt(omega_prime_za+omega_prime_zb-2*omega_prime_za_zb)
-        return S0,R0
-
-    # Step 4.2 Distance computations
-    def compute_distance(self,X,Y,xl,yl):
-        """
-
-        :param X: X of Z in the enclosing set at the t iteration
-        :param Y: Y of Z in the enclosing set at the t iteration
-        :param xl: the current checking vector
-        :param yl:
-        :return:
-        """
-        S_set_distance = self.alpha.T * self.alpha *self.compute_kernel_prime(self.X,self.Y,self.X,self.Y)
-        S_set_distance_with_l = self.alpha * \
-                                self.compute_kernel_prime(X,Y,np.tile(xl,(len(xl),1)),np.tile(yl,(len(yl),1)))
-        K_l_l = self.compute_kernel_prime(xl,yl,xl,yl)
-        return np.sum(S_set_distance) - 2*np.sum(S_set_distance_with_l) + K_l_l
-
-    #Step 4.3 Adding the furthest point
-    def adding_furthest_point(self):
-        return
-
-if  __name__ == "__main__":
-    DATA_PATH = os.path.join(os.getcwd(),"../../data")
-    X = np.array(pd.read_csv(os.path.join(DATA_PATH,"toyX.csv")))
-    Y = np.array(pd.read_csv(os.path.join(DATA_PATH, "toyY.csv")))
-    Y[Y==0] = -1
-
-    kernel = RBF(gamma=50)
-    cvm = CoreSVM(X,Y,iter=2000,kernel=kernel)
-
-
-=======
-import numpy as np
-import cvxpy as cp
-import pickle
-from math import sqrt
-from random import uniform, shuffle,seed, choice, randint
-import sys,os
-import pandas as pd
-sys.path.append("../../")
-sys.path.append("../")
+# sys.path.append("../../")
+sys.path.append("..")
 # sys.path.append(".")
 from kernels.kernels import RBF,Linear,Polynomial
 
@@ -210,6 +102,4 @@
     Y[Y==0] = -1
 
     kernel = RBF(gamma=50)
-    cvm = CoreSVM(X,Y,iter=2000,kernel=kernel)
-
->>>>>>> 5f8a1d90
+    cvm = CoreSVM(X,Y,iter=2000,kernel=kernel)